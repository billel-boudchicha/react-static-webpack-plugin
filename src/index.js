/**
 * @flow
 *
 * Webpack Plugin Resources:
 * - https://github.com/andreypopp/webpack-stylegen/blob/master/lib/webpack/index.js#L5
 * - https://github.com/webpack/extract-text-webpack-plugin/blob/v1.0.1/loader.js#L62
 * - https://github.com/kevlened/debug-webpack-plugin/blob/master/index.js
 * - https://github.com/ampedandwired/html-webpack-plugin/blob/v2.0.3/index.js
 */
import React from 'react';
import { renderToString, renderToStaticMarkup } from 'react-dom/server';
import { match, RouterContext } from 'react-router';
import Promise from 'bluebird';
import isFunction from 'lodash/isFunction';

import {
  getAllPaths,
  compileAsset,
  isRoute,
  renderSingleComponent,
  getAssetKey,
  debug,
  prefix,
} from './utils.js';
import { Html } from './Html.js';
import type {
  OptionsShape,
} from './constants.js';

const renderToStaticDocument = (Component, props) => {
  return '<!doctype html>' + renderToStaticMarkup(<Component {...props} />);
};

const validateOptions = (options) => {
  if (!options.routes) {
    throw new Error('No routes param provided');
  }

  if (!options.template) {
    throw new Error('No template param provided');
  }
};

function StaticSitePlugin(options: OptionsShape) {
  validateOptions(options);
  this.options = options;
  this.render = (props) => renderToStaticDocument(Html, props);
}

/**
 * The same as the RR match function, but promisified.
 */
const promiseMatch = (args) => new Promise((resolve, reject) => {
  match(args, (err, redirectLocation, renderProps) => {
    resolve({ err, redirectLocation, renderProps });
  }, reject);
});

/**
 * compiler seems to be an instance of the Compiler
 * https://github.com/webpack/webpack/blob/master/lib/Compiler.js#L143
 *
 * NOTE: renderProps.routes is always passed as an array of route elements. For
 * deeply nested routes the last element in the array is the route we want to
 * get the props of, so we grab it out of the array and use it. This lets us do
 * things like:
 *
 *   <Route title='Blah blah blah...' {...moreProps} />
 *
 * Then set the document title to the title defined on that route
 *
 * NOTE: Sometimes when matching routes we do not get an error but nore do we
 * get renderProps. In my experience this usually means we hit an IndexRedirect
 * or some form of Route that doesn't actually have a component to render. In
 * these cases we simply keep on moving and don't render anything.
 *
 * TODO:
 * - Allow passing a function for title?
 *
 */
StaticSitePlugin.prototype.apply = function(compiler) {
  const extraneousAssets = ['routes.js', 'template.js', 'store.js'].map(prefix);
  let compilationPromise;


  /**
   * Compile everything that needs to be compiled. This is what the 'make'
   * plugin is excellent for.
   */
  compiler.plugin('make', (compilation, cb) => {
    const { routes, template, reduxStore } = this.options;

    // Compile routes and template
    const promises = [
      compileAsset({
        filepath: routes,
        outputFilename: prefix('routes.js'),
        compilation,
        context: compiler.context,
      }),
      compileAsset({
        filepath: template,
        outputFilename: prefix('template.js'),
        compilation,
        context: compiler.context,
      }),
    ];

    if (reduxStore) {
      promises.push(
        compileAsset({
          filepath: reduxStore,
          outputFilename: prefix('store.js'),
          compilation,
          context: compiler.context,
        })
      );
    }

    compilationPromise = Promise.all(promises)
    .catch(err => Promise.reject(new Error(err)))
    .finally(cb);
  });

  /**
   * NOTE: It turns out that vm.runInThisContext works fine while evaluate
   * failes. It seems evaluate the routes file in this example as empty, which
   * it should not be... Not sure if switching to vm from evaluate will cause
   * breakage so i'm leaving it in here with this note for now.
   *
   * compiler seems to be an instance of the Compiler
   * https://github.com/webpack/webpack/blob/master/lib/Compiler.js#L143
   *
   * NOTE: renderProps.routes is always passed as an array of route elements. For
   * deeply nested routes the last element in the array is the route we want to
   * get the props of, so we grab it out of the array and use it. This lets us do
   * things like:
   *
   *   <Route title='Blah blah blah...' {...moreProps} />
   *
   * Then set the document title to the title defined on that route
   *
   * NOTE: Sometimes when matching routes we do not get an error but nore do we
   * get renderProps. In my experience this usually means we hit an IndexRedirect
   * or some form of Route that doesn't actually have a component to render. In
   * these cases we simply keep on moving and don't render anything.
   *
   * TODO:
   * - Allow passing a function for title
   */
  compiler.plugin('emit', (compilation, cb) => {
    compilationPromise
    .catch((err) => {
      debug('dafuq');
      cb(err);
    }) // TODO: Eval failed, likely a syntax error in build
    .then((assets) => {
      if (assets instanceof Error) {
        throw assets;
      }

      // Remove all the now extraneous compiled assets and any sourceamps that
      // may have been generated for them
      extraneousAssets.forEach(key => {
        debug(`Removing extraneous asset and associated sourcemap. Asset name: "${key}"`);
        delete compilation.assets[key];
        delete compilation.assets[key + '.map'];
      });

      let [ routes, template, store ] = assets;

      if (!routes) {
        throw new Error(`Entry file compiled with empty source: ${this.options.routes}`);
      }

      routes = routes.routes || routes.default || routes;

      if (template) {
        template = template.default || template;
      }

      if (store) {
        store = store.store || store.default || store;
      }

      if (this.options.template && !isFunction(template)) {
        throw new Error(`Template file did not compile with renderable default export: ${this.options.template}`);
      }

      // Set up the render function that will be used later on
      this.render = (props) => renderToStaticDocument(template, props);

      // Support rendering a single component without the need for react router.
      if (!isRoute(routes)) {
        debug('Entrypoint specified with `routes` option did not return a Route component. Rendering as individual component instead.');
        compilation.assets['index.html'] = renderSingleComponent(routes, this.options, this.render, store);
        return cb();
      }

      const paths = getAllPaths(routes);
      debug('Parsed routes:', paths);

      // Make sure the user has installed redux dependencies if they passed in a
      // store
      let Provider;
      if (store) {
        try {
          Provider = require('react-redux').Provider;
        } catch (err) {
          err.message = `Looks like you provided the 'reduxStore' option but there was an error importing these dependencies. Did you forget to install 'redux' and 'react-redux'?\n${err.message}`;
          throw err;
        }
      }

      Promise.all(paths.map(location => {
        return promiseMatch({ routes, location })
        .then(({ err, redirectLocation, renderProps }) => {
          if (err || !renderProps) {
            debug('Error matching route', location, err, renderProps);
            return Promise.reject(new Error(`Error matching route: ${location}`));
          }

          let component = <RouterContext {...renderProps} />;

          if (store) {
            debug(`Redux store provided. Rendering "${location}" within Provider.`);
            component = (
              <Provider store={store}>
                <RouterContext {...renderProps} />
              </Provider>
            );
          }

          const route = renderProps.routes[renderProps.routes.length - 1]; // See NOTE
<<<<<<< HEAD
          const body = ReactDOM.renderToString(<RouterContext {...renderProps} />);
          const { stylesheet, favicon, bundle } = addHash(this.options, compilation.hash);
=======
          const body = renderToString(component);
>>>>>>> 997c4dc3
          const assetKey = getAssetKey(location);
          const doc = this.render({
            ...this.options,
            title: route.title,
            body,
          });

          compilation.assets[assetKey] = {
            source() { return doc; },
            size() { return doc.length; },
          };
        });
      }))
      .catch((err) => {
        if (err) throw err;
      })
      .finally(cb);
    });
  });
};

<<<<<<< HEAD
/**
 * @param {string} src
 * @param {Compilation} compilation
 */
function findAsset(src, compilation) {
  const asset = compilation.assets[src];

  // Found it. It was a key within assets
  if (asset) return asset;

  // Didn't find it in assets, it must be a chunk

  const webpackStatsJson = compilation.getStats().toJson();
  let chunkValue = webpackStatsJson.assetsByChunkName[src];

  // Uh oh, couldn't find it as a chunk value either. This indicates a failure
  // to find the asset. The caller should handle a falsey value as it sees fit.
  if (!chunkValue) return null;

  // Webpack outputs an array for each chunk when using sourcemaps
  if (chunkValue instanceof Array) {
    chunkValue = chunkValue[0]; // Is the main bundle always the first element?
  }

  return compilation.assets[chunkValue];
}


/**
 * Add hash to all options that includes '[hash]' ex: bundle.[hash].js
 * NOTE: Only one hash for all files. So even if the css did not change it will get a new hash if the js changed.
 *
 * @param {Options} options
 * @param {string}  hash
 */
function addHash(options, hash) {
  return Object.keys(options).reduce((previous, current) => {
    previous[current] = (options[current] && hash ? options[current].replace('[hash]', hash) : options[current]);
    return previous;
  }, {});
}

/**
 * Given a string location (i.e. path) return a relevant HTML filename.
 * Ex: '/' -> 'index.html'
 * Ex: '/about' -> 'about.html'
 * Ex: '/about/' -> 'about/index.html'
 * Ex: '/about/team' -> 'about/team.html'
 *
 * NOTE: Don't want leading slash
 * i.e. 'path/to/file.html' instead of '/path/to/file.html'
 *
 * NOTE: There is a lone case where the users specifices a not found route that
 * results in a '/*' location. In this case we output 404.html, since it's
 * assumed that this is a 404 route. See the RR changelong for details:
 * https://github.com/rackt/react-router/blob/1.0.x/CHANGES.md#notfound-route
 */
function getAssetKey(location: string): string {
  const basename = path.basename(location);
  const dirname = path.dirname(location).slice(1); // See NOTE above
  let filename;

  if (!basename || location.slice(-1) === '/') {
    filename = 'index.html';
  } else if (basename === '*') {
    filename = '404.html';
  } else {
    filename = basename + '.html';
  }

  return dirname ? (dirname + path.sep + filename) : filename;
}

/**
 * Test if a React Element is a React Router Route or not. Note that this tests
 * the actual object (i.e. React Element), not a constructor. As such we
 * immediately deconstruct out the type property as that is what we want to
 * test.
 *
 * NOTE: Testing whether Component.type was an instanceof Route did not work.
 *
 * NOTE: This is a fragile test. The React Router API is notorious for
 * introducing breaking changes, so of the RR team changed the manditory path
 * and component props this would fail.
 */
function isRoute({ type: component }): boolean {
  return component && component.propTypes.path && component.propTypes.component;
}

/**
 * Test if a component is a valid React component.
 *
 * NOTE: This is a pretty wonky test. React.createElement wasn't doing it for
 * me. It seemed to be giving false positives.
 *
 * @param {any} component
 * @return {boolean}
 */
function isValidComponent(Component): boolean {
  const { type } = React.createElement(Component);
  return typeof type === 'object' || typeof type === 'function';
}

/**
 * If not provided with any React Router Routes we try to render whatever asset
 * was passed to the plugin as a React component. The use case would be anyone
 * who doesn't need/want to add RR as a dependency to their app and instead only
 * wants a single HTML file output.
 *
 * NOTE: In the case of a single component we use the static prop 'title' to get
 * the page title. If this is not provided then the title will default to
 * whatever is provided in the template.
 */
function renderSingleComponent(Component, options, render) { // eslint-disable-line no-shadow
  const body = ReactDOM.renderToString(<Component />);
  const { stylesheet, favicon, bundle } = options;
  const doc = render({
    title: Component.title, // See NOTE
    body,
    stylesheet,
    favicon,
    bundle,
  });

  return {
    source() { return doc; },
    size() { return doc.length; },
  };
}

=======
>>>>>>> 997c4dc3
module.exports = StaticSitePlugin;<|MERGE_RESOLUTION|>--- conflicted
+++ resolved
@@ -21,6 +21,7 @@
   getAssetKey,
   debug,
   prefix,
+  addHash,
 } from './utils.js';
 import { Html } from './Html.js';
 import type {
@@ -118,8 +119,8 @@
     }
 
     compilationPromise = Promise.all(promises)
-    .catch(err => Promise.reject(new Error(err)))
-    .finally(cb);
+      .catch(err => Promise.reject(new Error(err)))
+      .finally(cb);
   });
 
   /**
@@ -150,246 +151,108 @@
    */
   compiler.plugin('emit', (compilation, cb) => {
     compilationPromise
+      .catch((err) => {
+        debug('dafuq');
+        cb(err);
+      }) // TODO: Eval failed, likely a syntax error in build
+      .then((assets) => {
+        if (assets instanceof Error) {
+          throw assets;
+        }
+
+        // Remove all the now extraneous compiled assets and any sourceamps that
+        // may have been generated for them
+        extraneousAssets.forEach(key => {
+          debug(`Removing extraneous asset and associated sourcemap. Asset name: "${key}"`);
+          delete compilation.assets[key];
+          delete compilation.assets[key + '.map'];
+        });
+
+        let [routes, template, store] = assets;
+
+        if (!routes) {
+          throw new Error(`Entry file compiled with empty source: ${this.options.routes}`);
+        }
+
+        routes = routes.routes || routes.default || routes;
+
+        if (template) {
+          template = template.default || template;
+        }
+
+        if (store) {
+          store = store.store || store.default || store;
+        }
+
+        if (this.options.template && !isFunction(template)) {
+          throw new Error(`Template file did not compile with renderable default export: ${this.options.template}`);
+        }
+
+        // Set up the render function that will be used later on
+        this.render = (props) => renderToStaticDocument(template, props);
+
+        // Support rendering a single component without the need for react router.
+        if (!isRoute(routes)) {
+          debug('Entrypoint specified with `routes` option did not return a Route component. Rendering as individual component instead.');
+          compilation.assets['index.html'] = renderSingleComponent(routes, addHash(this.options, compilation.hash), this.render, store);
+          return cb();
+        }
+
+        const paths = getAllPaths(routes);
+        debug('Parsed routes:', paths);
+
+        // Make sure the user has installed redux dependencies if they passed in a
+        // store
+        let Provider;
+        if (store) {
+          try {
+            Provider = require('react-redux').Provider;
+          } catch (err) {
+            err.message = `Looks like you provided the 'reduxStore' option but there was an error importing these dependencies. Did you forget to install 'redux' and 'react-redux'?\n${err.message}`;
+            throw err;
+          }
+        }
+
+        Promise.all(paths.map(location => {
+          return promiseMatch({ routes, location })
+            .then(({ err, redirectLocation, renderProps }) => {
+              if (err || !renderProps) {
+                debug('Error matching route', location, err, renderProps);
+                return Promise.reject(new Error(`Error matching route: ${location}`));
+              }
+
+              let component = <RouterContext {...renderProps} />;
+
+              if (store) {
+                debug(`Redux store provided. Rendering "${location}" within Provider.`);
+                component = (
+                  <Provider store={store}>
+                    <RouterContext {...renderProps} />
+                  </Provider>
+                );
+              }
+
+              const route = renderProps.routes[renderProps.routes.length - 1]; // See NOTE
+              const body = renderToString(component);
+              const assetKey = getAssetKey(location);
+              const doc = this.render({
+                ...addHash(this.options, compilation.hash),
+                title: route.title,
+                body,
+              });
+
+              compilation.assets[assetKey] = {
+                source() { return doc; },
+                size() { return doc.length; },
+              };
+            });
+        }))
     .catch((err) => {
-      debug('dafuq');
-      cb(err);
-    }) // TODO: Eval failed, likely a syntax error in build
-    .then((assets) => {
-      if (assets instanceof Error) {
-        throw assets;
-      }
-
-      // Remove all the now extraneous compiled assets and any sourceamps that
-      // may have been generated for them
-      extraneousAssets.forEach(key => {
-        debug(`Removing extraneous asset and associated sourcemap. Asset name: "${key}"`);
-        delete compilation.assets[key];
-        delete compilation.assets[key + '.map'];
+      if (err) throw err;
+    })
+    .finally(cb);
       });
-
-      let [ routes, template, store ] = assets;
-
-      if (!routes) {
-        throw new Error(`Entry file compiled with empty source: ${this.options.routes}`);
-      }
-
-      routes = routes.routes || routes.default || routes;
-
-      if (template) {
-        template = template.default || template;
-      }
-
-      if (store) {
-        store = store.store || store.default || store;
-      }
-
-      if (this.options.template && !isFunction(template)) {
-        throw new Error(`Template file did not compile with renderable default export: ${this.options.template}`);
-      }
-
-      // Set up the render function that will be used later on
-      this.render = (props) => renderToStaticDocument(template, props);
-
-      // Support rendering a single component without the need for react router.
-      if (!isRoute(routes)) {
-        debug('Entrypoint specified with `routes` option did not return a Route component. Rendering as individual component instead.');
-        compilation.assets['index.html'] = renderSingleComponent(routes, this.options, this.render, store);
-        return cb();
-      }
-
-      const paths = getAllPaths(routes);
-      debug('Parsed routes:', paths);
-
-      // Make sure the user has installed redux dependencies if they passed in a
-      // store
-      let Provider;
-      if (store) {
-        try {
-          Provider = require('react-redux').Provider;
-        } catch (err) {
-          err.message = `Looks like you provided the 'reduxStore' option but there was an error importing these dependencies. Did you forget to install 'redux' and 'react-redux'?\n${err.message}`;
-          throw err;
-        }
-      }
-
-      Promise.all(paths.map(location => {
-        return promiseMatch({ routes, location })
-        .then(({ err, redirectLocation, renderProps }) => {
-          if (err || !renderProps) {
-            debug('Error matching route', location, err, renderProps);
-            return Promise.reject(new Error(`Error matching route: ${location}`));
-          }
-
-          let component = <RouterContext {...renderProps} />;
-
-          if (store) {
-            debug(`Redux store provided. Rendering "${location}" within Provider.`);
-            component = (
-              <Provider store={store}>
-                <RouterContext {...renderProps} />
-              </Provider>
-            );
-          }
-
-          const route = renderProps.routes[renderProps.routes.length - 1]; // See NOTE
-<<<<<<< HEAD
-          const body = ReactDOM.renderToString(<RouterContext {...renderProps} />);
-          const { stylesheet, favicon, bundle } = addHash(this.options, compilation.hash);
-=======
-          const body = renderToString(component);
->>>>>>> 997c4dc3
-          const assetKey = getAssetKey(location);
-          const doc = this.render({
-            ...this.options,
-            title: route.title,
-            body,
-          });
-
-          compilation.assets[assetKey] = {
-            source() { return doc; },
-            size() { return doc.length; },
-          };
-        });
-      }))
-      .catch((err) => {
-        if (err) throw err;
-      })
-      .finally(cb);
-    });
   });
 };
 
-<<<<<<< HEAD
-/**
- * @param {string} src
- * @param {Compilation} compilation
- */
-function findAsset(src, compilation) {
-  const asset = compilation.assets[src];
-
-  // Found it. It was a key within assets
-  if (asset) return asset;
-
-  // Didn't find it in assets, it must be a chunk
-
-  const webpackStatsJson = compilation.getStats().toJson();
-  let chunkValue = webpackStatsJson.assetsByChunkName[src];
-
-  // Uh oh, couldn't find it as a chunk value either. This indicates a failure
-  // to find the asset. The caller should handle a falsey value as it sees fit.
-  if (!chunkValue) return null;
-
-  // Webpack outputs an array for each chunk when using sourcemaps
-  if (chunkValue instanceof Array) {
-    chunkValue = chunkValue[0]; // Is the main bundle always the first element?
-  }
-
-  return compilation.assets[chunkValue];
-}
-
-
-/**
- * Add hash to all options that includes '[hash]' ex: bundle.[hash].js
- * NOTE: Only one hash for all files. So even if the css did not change it will get a new hash if the js changed.
- *
- * @param {Options} options
- * @param {string}  hash
- */
-function addHash(options, hash) {
-  return Object.keys(options).reduce((previous, current) => {
-    previous[current] = (options[current] && hash ? options[current].replace('[hash]', hash) : options[current]);
-    return previous;
-  }, {});
-}
-
-/**
- * Given a string location (i.e. path) return a relevant HTML filename.
- * Ex: '/' -> 'index.html'
- * Ex: '/about' -> 'about.html'
- * Ex: '/about/' -> 'about/index.html'
- * Ex: '/about/team' -> 'about/team.html'
- *
- * NOTE: Don't want leading slash
- * i.e. 'path/to/file.html' instead of '/path/to/file.html'
- *
- * NOTE: There is a lone case where the users specifices a not found route that
- * results in a '/*' location. In this case we output 404.html, since it's
- * assumed that this is a 404 route. See the RR changelong for details:
- * https://github.com/rackt/react-router/blob/1.0.x/CHANGES.md#notfound-route
- */
-function getAssetKey(location: string): string {
-  const basename = path.basename(location);
-  const dirname = path.dirname(location).slice(1); // See NOTE above
-  let filename;
-
-  if (!basename || location.slice(-1) === '/') {
-    filename = 'index.html';
-  } else if (basename === '*') {
-    filename = '404.html';
-  } else {
-    filename = basename + '.html';
-  }
-
-  return dirname ? (dirname + path.sep + filename) : filename;
-}
-
-/**
- * Test if a React Element is a React Router Route or not. Note that this tests
- * the actual object (i.e. React Element), not a constructor. As such we
- * immediately deconstruct out the type property as that is what we want to
- * test.
- *
- * NOTE: Testing whether Component.type was an instanceof Route did not work.
- *
- * NOTE: This is a fragile test. The React Router API is notorious for
- * introducing breaking changes, so of the RR team changed the manditory path
- * and component props this would fail.
- */
-function isRoute({ type: component }): boolean {
-  return component && component.propTypes.path && component.propTypes.component;
-}
-
-/**
- * Test if a component is a valid React component.
- *
- * NOTE: This is a pretty wonky test. React.createElement wasn't doing it for
- * me. It seemed to be giving false positives.
- *
- * @param {any} component
- * @return {boolean}
- */
-function isValidComponent(Component): boolean {
-  const { type } = React.createElement(Component);
-  return typeof type === 'object' || typeof type === 'function';
-}
-
-/**
- * If not provided with any React Router Routes we try to render whatever asset
- * was passed to the plugin as a React component. The use case would be anyone
- * who doesn't need/want to add RR as a dependency to their app and instead only
- * wants a single HTML file output.
- *
- * NOTE: In the case of a single component we use the static prop 'title' to get
- * the page title. If this is not provided then the title will default to
- * whatever is provided in the template.
- */
-function renderSingleComponent(Component, options, render) { // eslint-disable-line no-shadow
-  const body = ReactDOM.renderToString(<Component />);
-  const { stylesheet, favicon, bundle } = options;
-  const doc = render({
-    title: Component.title, // See NOTE
-    body,
-    stylesheet,
-    favicon,
-    bundle,
-  });
-
-  return {
-    source() { return doc; },
-    size() { return doc.length; },
-  };
-}
-
-=======
->>>>>>> 997c4dc3
 module.exports = StaticSitePlugin;